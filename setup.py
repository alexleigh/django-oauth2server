--- conflicted
+++ resolved
@@ -7,23 +7,12 @@
     return codecs.open(os.path.join(os.path.dirname(__file__), fname)).read()
 
 setup(
-
     name = "oauth2app-draft-16",
-
-<<<<<<< HEAD
-    version = "0.3.0",
-    
+    version = "0.3.1",
     long_description=read('README.rst'),
-    
-=======
-    version = "0.3.1",
-
->>>>>>> 1af470f3
     packages = find_packages(),
-
     install_requires = ['Django>=1.2.3', 'simplejson>=2.1.5', "django-uni-form>=0.8.0"],
     include_package_data = True,
-
     # metadata for upload to PyPI
     author = "John Wehr",
     author_email = "johnwehr@gmail.com",
@@ -31,5 +20,4 @@
     license = "MIT License",
     keywords = "django oauth2 oauth app server",
     url = "https://github.com/hiidef/oauth2app"
-
 )